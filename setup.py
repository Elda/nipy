#!/usr/bin/env python
import sys
from distutils import log
from distutils.cmd import Command

def configuration(parent_package='',top_path=None):
    from numpy.distutils.misc_util import Configuration

    config = Configuration(None, parent_package, top_path)
    config.set_options(ignore_setup_xxx_py=True,
                       assume_default_configuration=True,
                       delegate_options_to_subpackages=True,
                       quiet=True)
    # The quiet=True option will silence all of the name setting warnings:
    # Ignoring attempt to set 'name' (from 'nipy.core' to 
    #    'nipy.core.image')
    # Robert Kern recommends setting quiet=True on the numpy list, stating
    # these messages are probably only used in debugging numpy distutils.

    config.get_version('nipy/version.py') # sets config.version

    config.add_subpackage('nipy', 'nipy')

    return config

################################################################################
# For some commands, use setuptools

if len(set(('develop', 'bdist_egg', 'bdist_rpm', 'bdist', 'bdist_dumb', 
            'bdist_wininst', 'install_egg_info', 'egg_info', 'easy_install',
            )).intersection(sys.argv)) > 0:
    from setup_egg import extra_setuptools_args

# extra_setuptools_args can be defined from the line above, but it can
# also be defined here because setup.py has been exec'ed from
# setup_egg.py.
if not 'extra_setuptools_args' in globals():
    extra_setuptools_args = dict()


################################################################################
# Import the documentation building classes. 

try:
    from build_docs import cmdclass
except ImportError:
    """ Pass by the doc build gracefully if sphinx is not installed """
    print "Sphinx is not installed, docs cannot be built"
    cmdclass = {}


################################################################################
# commands for installing the data
from distutils.command.install_data import install_data
from numpy.distutils.command.build_ext import build_ext

def data_install_msgs():
    from nipy.utils import make_datasource, DataError
    try:
        make_datasource('nipy', 'templates')
    except DataError, exception:
<<<<<<< HEAD
        log.warn('%s\n%s' % ('_'*80, exception))
    try:
        make_datasource('nipy', 'data')
    except DataError, exception:
        log.warn('%s\n%s' % ('_'*80, exception))
=======
        log.warn(80*"_" + "\n%s" % exception)
    try:
        make_datasource('nipy', 'data')
    except DataError, exception:
        log.warn(80*"_" + "\n%s" % exception)
>>>>>>> c87c74c6
        


class MyInstallData(install_data):
    """ Subclass the install_data to generate data install warnings if necessary
    """
    def run(self):
        install_data.run(self)
        data_install_msgs()


class MyBuildExt(build_ext):
    """ Subclass the build_ext to generate data install warnings if
        necessary: warn at build == warn early
        This is also important to get a warning when run a 'develop'.
    """
    def run(self):
        build_ext.run(self)
        data_install_msgs()



cmdclass['install_data'] = MyInstallData
cmdclass['build_ext'] = MyBuildExt

################################################################################

# We need to import nipy as late as possible, 
from nipy import  __doc__

def main(**extra_args):
    from numpy.distutils.core import setup
    
    setup( name = 'nipy',
           description = 'This is a neuroimaging python package',
           author = 'Various',
           author_email = 'nipy-devel@neuroimaging.scipy.org',
           url = 'http://neuroimaging.scipy.org',
           long_description = __doc__,
           configuration = configuration,
           cmdclass = cmdclass,
           **extra_args)


if __name__ == "__main__":
    main(**extra_setuptools_args)<|MERGE_RESOLUTION|>--- conflicted
+++ resolved
@@ -59,19 +59,10 @@
     try:
         make_datasource('nipy', 'templates')
     except DataError, exception:
-<<<<<<< HEAD
         log.warn('%s\n%s' % ('_'*80, exception))
-    try:
         make_datasource('nipy', 'data')
     except DataError, exception:
         log.warn('%s\n%s' % ('_'*80, exception))
-=======
-        log.warn(80*"_" + "\n%s" % exception)
-    try:
-        make_datasource('nipy', 'data')
-    except DataError, exception:
-        log.warn(80*"_" + "\n%s" % exception)
->>>>>>> c87c74c6
         
 
 
