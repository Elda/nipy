--- conflicted
+++ resolved
@@ -16,16 +16,10 @@
 # get the data
 data_dir = get_data_light.get_second_level_dataset()
 
-<<<<<<< HEAD
 # First example, with a anatomical template
 img     = load(os.path.join(data_dir, 'spmT_0029.nii.gz'))
 data    = img.get_data()
 affine  = img.get_affine()
-=======
-img = load(os.path.join(data_dir, 'spmT_0029.nii.gz'))
-data = img.get_data()
-affine = img.get_affine()
->>>>>>> 56a3460f
 
 viz.plot_map(data, affine, cut_coords=(-52, 10, 22),
                         threshold=2.0, cmap=viz.cm.cold_hot)
