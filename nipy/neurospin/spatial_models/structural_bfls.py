# vi: set ft=python sts=4 ts=4 sw=4 et:
# emacs: -*- mode: python; py-indent-offset: 4; indent-tabs-mode: nil -*-
""" 
The main routine of this module aims at performing the
extraction of ROIs from multisubject dataset using the localization.

This has been published in Thirion et al. Structural Analysis of fMRI
Data Revisited: Improving the Sensitivity and Reliability of fMRI
Group Studies.  IEEE TMI 2007

Author : Bertrand Thirion, 2006-2010
"""

#autoindent 

import numpy as np
import numpy.random as nr
from scipy import stats

import nipy.neurospin.graph.BPmatch as BPmatch
import nipy.neurospin.graph.field as ff
import nipy.neurospin.graph.graph as fg
from nipy.neurospin.spatial_models import hroi 
from nipy.neurospin.clustering.hierarchical_clustering import \
    average_link_graph_segment

class LandmarkRegions(object):
    """
    This class is intended to represent a set of inter-subject regions
    It should inherit from some abstract multiple ROI class,
    not implemented yet.
    """
    def __init__(self, domain, k, indiv_coord, subj, id=''):
        """
        Building the landmark_region

        Parameters
        ----------
        domain: ROI instance
                defines the spatial context of the SubDomains
        k: int, the number of regions considered
        subj: k-length list of subjects
              (these correspond to ROI feature)
        indiv_coord:  k-length list of arrays, optional,
                      coordinates of the nodes in some embedding space. 
        id: string, optional, identifier
        """
        self.domain = domain
        self.k = int(k)
        self.id = id
        self.features = {}
        self.set_feature('position', indiv_coord)
        self.set_feature('subjects', subj)
        
    def set_feature(self, fid, data):
        """
        """
        if len(data) != self.k:
            raise ValueError, 'data should have length k'
        self.features.update({fid:data})

    def get_feature(self, fid):
        return self.features[fid]
        
    def centers(self):
        """returns the average of the coordinates for each region
        """
        pos = self.get_feature('position')
        centers = np.array([np.mean(pos[k], 0) for k in range(self.k)])
        return centers

    def homogeneity(self):
        """ returns the mean distance between points within each LR
        """
        from nipy.neurospin.eda.dimension_reduction import Euclidian_distance
        
        coord = self.get_features('position')
        h = np.zeros(self.k)
        for k in range(self.k):
            pk = coord[k]
            sk = pk.shape[0]
            edk = Euclidian_distance(pk) 
            h[k] = edk.sum() / (sk * (sk-1))
        return h

    def density (self, k, coord=None, dmax=1., dof=10):
        """
        Posterior density of component k

        Parameters
        ----------
        k: int, less or equal to self.k
           reference component
        coord: array of shape(n, self.dom.em_dim), optional
            a set of input coordinates
        dmax: float, optional
              regularizaing constant for the variance estimation
        dof: float, optional,
             strength of the regulaization

        Returns
        -------
        pd: array of shape(n)
            the posterior density that has been computed
        delta: array of shape(n)
               the quadratic term in the gaussian model

        Fixme
        -----
        instead of dof/dmax, use Raftery's regularization
        """
        from scipy.linalg import svd
        
        if k>self.k:
            raise ValueError, 'wrong region index'
        
        pos = self.get_feature('position')[k]
        center = pos.mean(0)
        dim = self.domain.em_dim
        
        if coord==None:
            coord = self.domain.coord
            
        if coord.shape[1]!= dim: 
            raise ValueError, "incompatible dimensions"

        n_points = pos.shape[0]
        dx = pos-center
        covariance = np.dot(dx.T, dx) / n_points
        U, S, V = svd(covariance,0)
        S = (n_points*S + dmax**2 * np.ones(dim)*dof)/(n_points + dof)
        sqrts = 1. / np.sqrt(S)
        dx = coord - center
        dx = np.dot(dx, U)
        dx = np.dot(dx, np.diag(sqrts))
        delta = np.sum(dx**2,1)
        lcst = - np.log(2*np.pi)*dim/2+(np.log(sqrts)).sum()
        pd = np.exp(lcst-delta/2)
        return pd, delta
        
    def hpd(self, k, coord=None, pval=0.95, dmax=1.0):
        """
        Sample the posterior probability of being in k
        on a grid defined by cs, assuming that the roi is an ellipsoid
        
        Parameters
        ----------
        k: int, less or equal to self.k
           reference component
        coord: array of shape(n,dim), optional
               a set of input coordinates
        pval: float<1, optional,
              cutoff for the CR
        dmax=1.0: an upper bound for the spatial variance
                  to avoid degenerate variance
        
        Returns
        -------
        hpd array of shape(n) that yields the value
        """
        hpd, delta = self.density (k, coord, dmax)
        
        import scipy.special as sp
        gamma = 2*sp.erfinv(pval)**2
        #
        #--- all the following is to solve the equation
        #--- erf(x/sqrt(2))-x*exp(-x**2/2)/sqrt(pi/2) = alpha
        #--- should better be put elsewhere
        #
        def dicho_solve_lfunc(alpha,eps = 1.e-7):
            if alpha>1:
                raise ValueError, "no solution for alpha>1"
            if alpha>1-1.e-15:
                return np.infty
            if alpha<0:
                raise ValueError, "no solution for alpha<0" 
            if alpha<1.e-15:
                return 0
    
            xmin = sp.erfinv(alpha)*np.sqrt(2)
            xmax = 2*xmin
            while lfunc(xmax)<alpha:
                xmax*=2
                xmin*=2
            return (dichomain_lfunc(xmin,xmax,eps,alpha))

        def dichomain_lfunc(xmin, xmax, eps, alpha):
            x =  (xmin+xmax)/2
            if xmax<xmin+eps:
                return x
            else:
                if lfunc(x)>alpha:
                    return dichomain_lfunc(xmin, x, eps, alpha)
                else:
                    return dichomain_lfunc(x, xmax, eps, alpha)
        
        def lfunc(x):
            return sp.erf(x/np.sqrt(2))-x*np.exp(-x**2/2)/np.sqrt(np.pi/2)

        gamma = dicho_solve_lfunc(pval)**2
        hpd[delta>gamma]=0
        return hpd

    def map_label(self, coord=None, pval=0.95, dmax=1.):
        """
        Sample the set of landmark regions
        on the proposed coordiante set cs, assuming a Gaussian shape
        
        Parameters
        ----------
        coord: array of shape(n,dim), optional,
               a set of input coordinates
        pval: float in [0,1]), optional
              cutoff for the CR, i.e.  highest posterior density threshold
        dmax: an upper bound for the spatial variance
                to avoid degenerate variance
    
        Returns
        -------
        label: array of shape (n): the posterior labelling
        """
        if coord==None:
            coord = self.domain.coord
        label = -np.ones(coord.shape[0])
        if self.k>0:
            aux = -np.ones((coord.shape[0], self.k))
            for k in range(self.k):
                aux[:,k] = self.hpd(k, coord, pval, dmax)

            maux = np.max(aux,1)
            label[maux>0] = np.argmax(aux,1)[maux>0]
        return label

    def show(self):
        """function to print basic information on self
        """
        centers = self.centers()
        subj = self.get_feature('subjects')
        prevalence = self.roi_prevalence()
        print "index", "prevalence", "mean_position", "individuals"
        for i in range(self.k):
            print i, prevalence[i], centers[i], np.unique(subj[i])


    def roi_confidence(self, ths=0, fid='confidence'):
        """
        assuming that a certain feature fid field has been set 
        as a discrete feature,
        this creates an approximate p-value that states 
        how confident one might 
        that the LR is defined in at least ths individuals
        if conficence is not defined as a discrete_feature,
        it is assumed to be 1.
        
        Parameters
        ----------
        ths: integer that yields the representativity threshold 
        
        Returns
        -------
        pvals: array of shape self.k
               the p-values corresponding to the ROIs
        """
        pvals = np.zeros(self.k)
        subj = self.get_feature('subjects')
        if self.features.has_key(fid)==False:
            # the feature has not been defined
            print 'using per ROI subject counts'
            for j in range(self.k):
                pvals[j] = np.size(np.unique(subj[j]))
            pvals = pvals>ths + 0.5*(pvals==ths)
        else:
            for j in range(self.k):
                subjj = subj[j]
                conf = self.get_features(fid)[j]
                mp = 0.
                vp = 0.
                for ls in np.unique(subjj):
                    lmj = 1-np.prod(1-conf[subjj==ls])
                    lvj = lmj*(1-lmj)
                    mp = mp+lmj
                    vp = vp+lvj
                    # If noise is too low the variance is 0: ill-defined:
                    vp = max(vp, 1e-14)
                    
                pvals[j] = stats.norm.sf(ths, mp, np.sqrt(vp))
        return pvals

    def roi_prevalence(self, fid='confidence'):
        """
        assuming that fid='confidence' field has been set 
        as a discrete feature,
        this creates the expectancy of the confidence measure
        i.e. expected numberof  detection of the roi in the observed group
             
        Returns
        -------
        confid: array of shape self.k
               the population_prevalence
        """
        confid = np.zeros(self.k)
        subj = self.get_feature('subjects')
        if self.features.has_key(fid)==False:
            for j in range(self.k):
                subjj = subj[j]
                confid[j] = np.size(np.unique(subjj))
        else:
            for j in range(self.k):
                subjj = subj[j]
                conf = self.get_feature(fid)[j]
                for ls in np.unique(subjj):
                    lmj = 1-np.prod(1-conf[subjj==ls])
                    confid[j] += lmj
        return confid
               
    def weighted_feature_density(self, feature):
        """
        Given a set of feature values, produce a weighted feature map,
        where roi-levle features are mapped smoothly based on the density
        of the components 
        
        Parameters
        ----------
        feature: array of shape (self.k),
                 the information to map
<<<<<<< HEAD
                 
=======
       
>>>>>>> f74622bd
        Returns
        -------
        wsm: array of shape(self.shape)
        """
        if np.size(feature)!=self.k:
            raise ValueError, 'Incompatible feature dimension'

        cs = self.domain.coord
        aux = np.zeros((cs.shape[0], self.k))
        for k in range(self.k):
            aux[:, k], _ = self.density(k, cs)
            
        wsum = np.dot(aux, feature)
        return wsum #np.reshape(wsum, self.shape)
    
    def prevalence_density(self):
        """
        returns a weighted map of self.prevalence
             
        Returns
        -------
        wp: array of shape(n_samples)
        """
        return self.weighted_feature_density(self.roi_prevalence())


def build_LR(bf, thq=0.95, ths=0, dmax=1., verbose=0):
    """
    Given a list of hierarchical ROIs, and an associated labelling, this
    creates an Amer structure wuch groups ROIs with the same label.
    
    Parameters
    ----------
    bf : list of nipy.neurospin.spatial_models.hroi.Nroi instances
       it is assumd that each list corresponds to one subject
       each NROI is assumed to have the roi_features
       'position', 'label' and 'posterior_proba' defined
    thq=0.95, ths=0 defines the condition (c):
                   (c) A label should be present in ths subjects
                   with a probability>thq
                   in order to be valid
    dmax: float optional,
          regularizing constant that defines a prior on the region extent
    
    Results
    -------
    LR : an structural_bfls.LR instance, describing a cross-subject set of ROIs
       if inference yields a null results, LR is set to None
    newlabel: a relabelling of the individual ROIs, similar to u,
              which discards
              labels that do not fulfill the condition (c)

    Fixme
    -----
    Should be merged with sbf.build_LR
    """
    dim = bf[0].domain.em_dim
    
    # prepare various variables to ease information manipulation
    nbsubj = np.size(bf)
    subj = np.concatenate([s*np.ones(bf[s].k, np.int)
                           for s in range(nbsubj)])
    u = np.concatenate([bf[s].get_roi_feature('label')
                        for s in range(nbsubj)if bf[s].k>0])
    u = np.squeeze(u)
    if bf[0].roi_features.has_key('prior_proba'):
        conf =  np.concatenate([bf[s].get_roi_feature('prior_proba')
                                for s in range(nbsubj)if bf[s].k>0])
    else:
        conf = np.ones(u.size)
    intrasubj = np.concatenate([np.arange(bf[s].k)
                                for s in range(nbsubj) ])
    
    coords = []
    subjs = []
    pps = []
    n_labels = int(u.max()+1)
    valid = np.zeros(n_labels).astype(np.int)
    
    # do some computation to find which regions are worth reporting
    for i in np.unique(u[u>-1]):
        mp = 0.
        vp = 0.
        subjj = subj[u==i]
        for ls in np.unique(subjj):
            lmj = 1-np.prod(1-conf[(u==i)*(subj==ls)])
            lvj = lmj*(1-lmj)
            mp = mp + lmj
            vp = vp + lvj
            
        # If noise is too low the variance is 0: ill-defined:
        vp = max(vp, 1e-14)

        # if above threshold, get some information to create the LR
        if verbose:
            print i, valid.sum(), ths, mp, thq

        if stats.norm.sf(ths, mp, np.sqrt(vp))>thq:         
            sj = np.size(subjj)
            coord = np.zeros((sj, dim))
            for (k, s, a) in zip(intrasubj[u==i], subj[u==i], range(sj)):
                coord[a, :] = bf[s].get_roi_feature('position')[k]

            valid[i] = 1
            coords.append(coord)
            subjs.append(subjj)   
            pps.append(conf[u==i])

    # relabel the ROIs
    maplabel = -np.ones(n_labels).astype(np.int)
    maplabel[valid>0] = np.cumsum(valid[valid>0])-1
    for s in range(nbsubj):
        if bf[s].k>0:
            us = bf[s].get_roi_feature('label')
            us[us>-1] = maplabel[us[us>-1]]
            bf[s].set_roi_feature('label',us)

    # create the landmark regions structure
    k = np.sum(valid)
    LR = LandmarkRegions(bf[0].domain, k, indiv_coord=coords, subj=subjs)
    LR.set_feature('confidence', pps)
    
    return LR, maplabel

#########################################################################
# Structural BFLs
#########################################################################


def _clean_density_redraw(BFLs, dmax, xyz, pval=0.05, verbose=0, 
                          nrec=5, nsamples=10):
    """
    Computation of the positions where there is a significant
    spatial accumulation of pointwise ROIs. The significance is taken with
    respect to a uniform distribution of the ROIs.
    
    Parameters
    ----------
    BFLs : List of  nipy.neurospin.spatial_models.hroi.Nroi instances
          describing ROIs from different subjects
    dmax (float): the kernel width (std) for the spatial density estimator
    xyz (nbitems,dimension) array
        set of coordinates on which the test is perfomed
    pval=0.05 (float, in [0,1]): corrected p-value for the 
              significance of the test
              NB: the p-value is corrected only for the number of ROIs
              per subject
    verbose=0: verbosity mode
    nrec=5: number of recursions in the test: When some regions fail to be
            significant at one step, the density is recomputed, 
            and the test is performed again and so on
                
    Note
    ----
    Caveat 1: The NROI instances in BFLs must have a 'position' feature 
           defined beforehand
    Caveat 2: BFLs is edited and modified by this function
    """
    nbsubj = np.size(BFLs)
    nvox = xyz.shape[0]
    nlm = np.zeros(nbsubj)
    for s in range(nbsubj):
        if BFLs[s] is not None:
             nlm[s] = BFLs[s].k

    if verbose>0: print nlm
    Nlm = np.sum(nlm)
    nlm0 = 2*nlm
    q = 0
    BFLc = [None for s in range(nbsubj)]
    for s in range(nbsubj):
        if BFLs[s] is not None:
            BFLc[s] = BFLs[s].copy()

    while np.sum((nlm0-nlm)**2)>0:
        nlm0 = nlm.copy()
        
        weight = _compute_density(BFLc, xyz, dmax)
        sweight = np.sum(weight,1)
        ssw = np.sort(sweight)
        thg = ssw[round((1-pval)*nvox)]

        # make surrogate data
        surweight = _compute_surrogate_density(BFLc, xyz, dmax, nsamples)
        srweight = np.sum(surweight,1)
        srw = np.sort(srweight)
        
        thf = srw[int((1-min(pval,1))*nvox*nsamples)]
        mnlm = max(1, float(Nlm)/nbsubj)
        imin = min(nvox*nsamples-1, int((1.-pval/mnlm)*nvox*nsamples))
        thcf = srw[imin]
        if verbose: print thg, thf, thcf
        
        if q<1:
            if verbose>1:
                _fig_density(sweight,surweight,pval,nlm)
                    
        for s in range(nbsubj):
            if nlm[s]>0:
                
                w1 = srweight-surweight[:,s]
                sw1 = np.sort(w1)
                imin = min(int((1-pval/nlm[s])*nvox*nsamples), nvox*nsamples-1)
                th1 = sw1[imin]
                w1 = sweight-weight[:,s]
                BFLc[s] = BFLs[s].copy()
                targets = w1[BFLc[s].roi_features['seed']]
                valid = (targets>th1)
                BFLc[s].select(np.ravel(valid))#
                nlm[s] = BFLc[s].k
        
        
        Nlm = sum(nlm);
        q = q+1
        if verbose>0: print nlm
        if q==1:
            b = pval/nlm.mean()
            a = np.sum(sweight[sweight>thf])/np.sum(sweight)
        if q>nrec:
            break
        if Nlm==0:
            break

    for s in range(nbsubj):
        if BFLs[s] is not None:
            BFLs[s] = BFLc[s].copy()
    return a, b

def _clean_density(BFLs, dmax, xyz, pval=0.05, verbose=0, nrec=5, nsamples=10):
    """
    Computation of the positions where there is a significant
    spatial accumulation of pointwise ROIs. The significance is taken with
    respect to a uniform distribution of the ROIs.

    Parameters
    ----------
    BFLs : List of  nipy.neurospin.spatial_models.hroi.Nroi instances
          describing ROIs from different subjects
    dmax (float): the kernel width (std) for the spatial density estimator
    xyz (nbitems,dimension) array
        set of coordinates on which the test is perfomed
    pval=0.05 (float, in [0,1]): corrected p-value for the 
              significance of the test
              NB: the p-value is corrected only for the number of ROIs
              per subject
    verbose=0: verbosity mode
    nrec=5: number of recursions in the test: When some regions fail to be
            significant at one step, the density is recomputed, 
            and the test is performed again and so on
                
    Note
    ----
    Caveat 1: The NROI instances in BFLs must have a 'position' feature 
           defined beforehand
    Caveat 2: BFLs is edited and modified by this function
    """
    nbsubj = np.size(BFLs)
    nvox = xyz.shape[0]
    nlm = np.array([BFLs[s].k for s in range(nbsubj)]).astype(np.int)
 
    if verbose>0: print nlm
    Nlm = np.sum(nlm)
    Nlm0 = 2*Nlm
    q = 0
    while Nlm0>Nlm:
        Nlm0 = Nlm
        weight = _compute_density(BFLs,xyz,dmax)

        sweight = np.sum(weight,1)
        ssw = np.sort(sweight)
        thg = ssw[round((1-pval)*nvox)]

        # make surrogate data
        surweight = _compute_surrogate_density(BFLs,xyz,dmax,nsamples)
        srweight = np.sum(surweight,1)
        srw = np.sort(srweight)
        if verbose>0:
            thf = srw[int((1-min(pval,1))*nvox*nsamples)]
            mnlm = max(1,float(Nlm)/nbsubj)
            imin = min(nvox*nsamples-1,int((1.-pval/mnlm)*nvox*nsamples))
            thcf = srw[imin]
            print thg, thf, thcf
        
        if q<1:
            if verbose>1:
                _fig_density(sweight,surweight,pval,nlm)
                    
        for s in range(nbsubj):
            if nlm[s]>0:
                w1 = srweight-surweight[:,s]
                sw1 = np.sort(w1)
                imin = min(int((1.-pval/nlm[s])*nvox*nsamples),nvox*nsamples-1)
                th1 = sw1[imin]
                w1 = sweight-weight[:,s]
                targets = w1[BFLs[s].get_seed()]
                valid = (targets>th1)
                BFLs[s].clean(valid)
                nlm[s] = BFLs[s].k
            
        Nlm = sum(nlm);
        q = q+1
        if verbose>0:
            print nlm
        if q==1:
            b = pval/nlm.mean()
            a = np.sum(sweight[sweight>thf])/np.sum(sweight)
        if q>nrec:
            break
        if Nlm==0:
            break
    return a,b

def _fig_density(sweight, surweight, pval, nlm):
    """
    Plot the histogram of sweight across the image
    and the thresholds implied by the surrogate model (surweight)
    """
    import matplotlib.pylab as mp
    # compute some thresholds
    nlm = nlm.astype('d')
    srweight = np.sum(surweight,1)
    srw = np.sort(srweight)
    nitem = np.size(srweight)
    thf = srw[int((1-min(pval,1))*nitem)]
    mnlm = max(1,nlm.mean())
    imin = min(nitem-1,int((1.-pval/mnlm)*nitem))
    
    thcf = srw[imin]
    h,c = np.histogram(sweight,100)
    I = h.sum()*(c[1]-c[0])
    h = h/I
    h0,c0 = np.histogram(srweight,100)
    I0 = h0.sum()*(c0[1]-c0[0])
    h0 = h0/I0
    mp.figure(1)
    mp.plot(c,h)
    mp.plot(c0,h0)
    mp.legend(('true histogram','surrogate histogram'))
    mp.plot([thf,thf],[0,0.8*h0.max()])
    mp.text(thf,0.8*h0.max(),'p<0.2, uncorrected')
    mp.plot([thcf,thcf],[0,0.5*h0.max()])
    mp.text(thcf,0.5*h0.max(),'p<0.05, corrected')
    mp.savefig('/tmp/histo_density.eps')
    mp.show()


def _compute_density(BFLs, xyz, dmax):
    """
    Computation of the density of the BFLs points in the xyz volume
    dmax is a scale parameter
    """
    nvox = xyz.shape[0]
    nbsubj = np.size(BFLs)
    sqdmax = 2*dmax*dmax
    weight = np.zeros((nvox,nbsubj),'d')
    for s in range(nbsubj):
        if BFLs[s] is not None:
            coord = BFLs[s].get_roi_feature('position')
            for i in range(BFLs[s].k):
                dxyz = xyz - coord[i,:]
                dw = np.exp(-np.sum(dxyz**2,1)/sqdmax)
                weight[:,s] += dw
    return weight


def _compute_surrogate_density(BFLs, xyz, dmax, nsamples=1):
    """
    Cross-validated estimation of random samples of the uniform distributions
    
    Parameters
    ----------
    BFLs : a list of sets of ROIs the list length, nsubj, is taken
         as the number of subjects
    xyz (gs,3) array: a sampling grid to estimate
        spatial distribution
    dmax kernel width of the density estimator
    nsamples=1: number of surrogate smaples returned
    
    Returns
    -------
    surweight: a (gs*nsamples,nsubj) array of samples
    """
    nvox = xyz.shape[0]
    nbsubj = np.size(BFLs)
    sqdmax = 2*dmax*dmax
    nlm = np.array([BFLs[s].k for s in range(nbsubj)])
    surweight = np.zeros((nvox*nsamples,nbsubj),'d')
    for it in range(nsamples):
        for s in range(nbsubj):
            if nlm[s]>0:
                js = (nvox*nr.rand(nlm[s])).astype(np.int)
                for i in range(nlm[s]):         
                    dxyz = xyz-xyz[js[i],:]
                    dw = np.exp(-np.sum(dxyz*dxyz, 1)/sqdmax)
                    surweight[nvox*it:nvox*(it+1), s] += dw
    return surweight


def _hierarchical_asso(BF,dmax):
    """
    Compting an association graph of the ROIs defined across different subjects
    
    Parameters
    ----------
    BF : List of  nipy.neurospin.spatial_models.hroi.Nroi instances
          describing ROIs from different subjects
    dmax (float): spatial scale used xhen building associtations
    
    Returns
    -------
    G a graph that represent probabilistic associations between all
      cross-subject pairs of regions.
    
    Note that the probabilities are normalized
    on a within-subject basis.
    """
    nbsubj = np.size(BF)
    nlm = np.array([BF[i].k for i in range(nbsubj)])
    cnlm = np.hstack(([0],np.cumsum(nlm)))
    if cnlm[nbsubj]==0:
        Gcorr = []
        return Gcorr

    eA = []
    eB = []
    eD = []
    for s in range(nbsubj):
        if (BF[s].k>0):
            for t in range(s):
                if (BF[t].k>0):
                    cs =  BF[s].get_roi_feature('position')
                    ct = BF[t].get_roi_feature('position')
                    Gs = BF[s].make_graph()
                    Gs.symmeterize()
                    Gs = Gs.adjacency()
                    Gt = BF[t].make_graph()
                    Gt.symmeterize()
                    Gt = Gt.adjacency()
                    ea,eb,ed = BPmatch.BPmatch(cs,ct, Gs,dmax)
                    if np.size(ea)>0:
                        eA = np.hstack((eA,ea+cnlm[s]))
                        eB = np.hstack((eB,eb+cnlm[t]))
                        eD = np.hstack((eD,ed))

                    ea,eb,ed = BPmatch.BPmatch(ct,cs, Gt,dmax)
                    if np.size(ea)>0:
                        eA = np.hstack((eA,ea+cnlm[t]))
                        eB = np.hstack((eB,eb+cnlm[s]))
                        eD = np.hstack((eD,ed))
        
    if np.size(eA)>0:
        edges = np.transpose([eA, eB]).astype(np.int)
        Gcorr = fg.WeightedGraph(cnlm[nbsubj], edges, eD)
    else:
        Gcorr = []
    return Gcorr



def RD_cliques(Gc, bstochastic=1):
    """
    Replicator dynamics graph segmentation: python implementation
    
    Parameters
    ----------
    Gc: nipy.neurospin.graph.WeightedGraph instance,
        the graph to be segmented
    bstochastic=1 stochastic initialization of the graph
    
    Returns
    -------
    labels : array of shape V, the number of vertices of Gc
    the labelling of the vertices that represent the segmentation
    """
    V = Gc.V
    labels = -np.ones((V))
    i=0
    eps = 1.e-6
    nu = []
    Fc = ff.Field(Gc.V,Gc.edges,Gc.weights)
    while (np.sum(labels>-1)<V):
        if bstochastic:
            u = nr.rand(V)
        else:
            u = np.ones(V)

        u[labels>-1]=0
        w = np.zeros(V)
        q = 0
        while (np.sum((u-w)*(u-w))>eps):
            w = u.copy()
            Fc.set_field(u)
            Fc.diffusion()
            v = np.reshape(Fc.field,(V))
            u = u*v
            su = np.sum(u)
            if (su==0):
                u = np.zeros(V)
                break
            else:
                u = u/su
            q = q+1
            
            if q>1000:
                break

        Vl = V-sum(labels>-1)
        if Vl==1:
            Vl = 0.5
        
        j = np.nonzero(u>1./Vl)
        j = np.reshape(j,np.size(j))
        labels[j] = i
        nu.append(-np.size(j))
        i = i+1
        if np.size(j)==0:
            break
        if np.sum(u*u)==0:
            break
        
    nu = np.array(nu)
    inu = nu.argsort()
    j = np.nonzero(labels>-1)
    j = np.reshape(j,np.size(j))
    labels[j] = inu[labels[j]]
    j = np.nonzero(labels==-1);
    j = np.reshape(j,np.size(j))
    ml = labels.max()+1
    
    if np.size(j)>0:
        labels[j] =  np.arange(ml,ml+np.size(j))

    return labels

def merge(Gc, labels):
    """
    Given a first labelling of the graph Gc, this function
    builds a reduced graph by merging the vertices according to the labelling

    Parameters
    ----------
    Gc nipy.neurospin.graph.graph.WeightedGraph instance
    labels array of shape V, the number of vertices of Gc
           the labelling of the vertices that represent the segmentation

    Returns
    -------
    labels array of shape V, the new labelling after further merging
    Gr the reduced graph after merging
    """
    V = Gc.V
    q = labels.max()+1
    P = np.zeros((V,q))
    for v in range(V):
        P[v,labels[v]]=1

    Fc = ff.Field(Gc.V,Gc.edges,Gc.weights)
    Fc.set_field(P)
    Fc.diffusion()
    Q = Fc.field

    b = np.dot(Q.T,P) 
    b = (b.T/sum(b,1)).T
    b = b-np.diag(np.diag(b))
    ib,jb = np.where(b)
    
    if np.size(ib)>0:
        kb = b[ib,jb]
        Gr = fg.WeightedGraph(q,np.transpose([ib,jb]),kb) 
        # w = RD_cliques(Gr)
        w = Gr.cliques()
        labels = w[labels]
    else:
        Gr = []
        
    return labels, Gr
    

def segment_graph_rd(Gc, nit=1,verbose=0):
    """
    Hard segmentation of the graph Gc
    using a replicator dynamics approach.
    The clusters obtained in the first pass are further merged
    during a second pass, based on a reduced graph
    
    Parameters
    ----------
    Gc : nipy.neurospin.graph.graph.WeightedGraph instance
       the graph to be segmented
    
    Returns
    -------
    u : array of shape Gc.V labelling of the vertices 
      that represents the segmentation
    """
    u = []
    if (Gc.E>0):
        # print Gc.E
        u = Gc.cliques()
        if verbose>0:
            print u.max()
        Gr = Gc
        for i in range(nit):
            u,Gr = merge(Gr,u)
            if verbose>0:
                print u.max()
    return u


def Compute_Amers(dom, lbeta, dmax=10., thr=3.0, ths=0, pval=0.2, verbose=0):
    """
    This is the main function for building the BFLs

    Parameters
    ----------
    dom : DiscreteDomain instance,
          generic descriptor of the space domain
    lbeta: an array of shape (nbnodes, subjects):
           the multi-subject statistical maps
    dmax:float, optional, spatial relaxation allowed in the preocedure
    thr: float, optional, threshold at the first-level
    ths: float, optional,  number of subjects to validate a BFL
    pval: float, optional  : significance p-value for the spatial inference

    Returns
    -------
    crmap: array of shape (nnodes):
           the resulting group-level labelling of the space
    AF : a instance of LandmarkRegions that describes the ROIs found
        in inter-subject inference
        If no such thing can be defined LR is set to None
    BFLs:  List of  nipy.neurospin.spatial_models.hroi.Nroi instances
        representing individual ROIs
    Newlabel: labelling of the individual ROIs
    """
    BFLs = []
    nbsubj = lbeta.shape[1]
    nvox = lbeta.shape[0]

    from nipy.neurospin.graph.field import field_from_coo_matrix_and_data 
    Fbeta = field_from_coo_matrix_and_data(dom.topology, lbeta[:, 0])

    for s in range(nbsubj):
        beta = np.reshape(lbeta[:,s],(nvox,1))
        Fbeta.set_field(beta)
        bfls = hroi.NROI_from_watershed(dom, beta, threshold=thr)
 
        if bfls.k>0:
            bfls.make_feature('position', dom.coord)
            pos = bfls.representative_feature('position', 'mean')
            bfls.set_roi_feature('position', pos)
    
        BFLs.append(bfls)
    
    _clean_density_redraw(BFLs, dmax, dom.coord, pval, verbose=0,
                          nrec=1, nsamples=10)
    
    Gc = _hierarchical_asso(BFLs,dmax)
    Gc.weights = np.log(Gc.weights)-np.log(Gc.weights.min())
    if verbose:
        print Gc.V, Gc.E, Gc.weights.min(), Gc.weights.max()
    
    # building cliques
    u,cost = average_link_graph_segment(Gc, 0.1, Gc.V*1.0/nbsubj)

    # relabel the BFLs
    q = 0
    for s in range(nbsubj):
        BFLs[s].set_roi_feature('label',u[q:q+BFLs[s].k])
        q += BFLs[s].k
    
    LR, mlabel = build_LR(BFLs, ths=ths)
    if LR!=None:
        crmap = LR.map_label(dom.coord, pval=0.95, dmax=dmax)
        
    return crmap, LR, BFLs 

<|MERGE_RESOLUTION|>--- conflicted
+++ resolved
@@ -323,11 +323,7 @@
         ----------
         feature: array of shape (self.k),
                  the information to map
-<<<<<<< HEAD
-                 
-=======
-       
->>>>>>> f74622bd
+
         Returns
         -------
         wsm: array of shape(self.shape)
@@ -341,7 +337,7 @@
             aux[:, k], _ = self.density(k, cs)
             
         wsum = np.dot(aux, feature)
-        return wsum #np.reshape(wsum, self.shape)
+        return wsum
     
     def prevalence_density(self):
         """
